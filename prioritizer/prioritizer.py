--- conflicted
+++ resolved
@@ -322,16 +322,8 @@
     # Keep actions that either:
     # 1. Don't have a biome field, or
     # 2. Have a biome that matches the city's biome
-<<<<<<< HEAD
     return [action for action in actions if 
             "Biome" not in action or action["Biome"] == city_biome]
-=======
-    return [
-        action
-        for action in actions
-        if "biome" not in action or action["biome"] == city_biome
-    ]
->>>>>>> 35ac9b28
 
 
 def main(locode: str):
