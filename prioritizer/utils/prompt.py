--- conflicted
+++ resolved
@@ -29,11 +29,6 @@
             - Based on the rules, evaluate the top 20 actions provided.
             - Consider both qualitative and quantitative aspects of the actions.
             - Remember that data is provided in the order of importance and you should consider emissions and sectors first the 
-<<<<<<< HEAD
-            - Rank all 2 actions.
-            - Do not provide any extra explanation
-
-=======
             - Rank all 20 actions.
             - Provide a detailed explanation for why each action was prioritized.
             ###Explanation:
@@ -46,7 +41,6 @@
             - The explanation should enable user to understand the action strong and week parts for this particular city and why it was prioritized.
             - Focus on the city's context and how the action fits into that.
             
->>>>>>> 189730ed
             ### Action Data (Top 20 Actions):
             {action}
 
@@ -55,13 +49,5 @@
 
             RETURN ALL ACTIONS RANKED BY PRIORITY.
             """
-<<<<<<< HEAD
-    return prompt
 
-
-# - Rank all 20 actions.
-# - Provide a detailed explanation for why each action was prioritized.
-=======
-
-    return prompt
->>>>>>> 189730ed
+    return prompt